--- conflicted
+++ resolved
@@ -30,10 +30,6 @@
 import os
 import math
 import copy
-<<<<<<< HEAD
-# TODO: if running in python 2 do we need anything from __future__ ?
-=======
->>>>>>> 6d3049d1
 import openeye.oechem
 import openeye.oeomega
 import openeye.oequacpac
@@ -100,20 +96,13 @@
     if len(choices) != 2:
         raise Exception("Error: _OddsToWeights(choices) expects 2-tuple (properties, odds)")
 
-<<<<<<< HEAD
-    #TODO: require same length at choices[0] and choices[1]
-=======
->>>>>>> 6d3049d1
     props = choices[0]
 
     if choices[1] is None:
         current_odds = numpy.ones(len(props))
     else:
-<<<<<<< HEAD
-=======
         if len(choices[0]) != len(choices[1]):
             raise Exception("Error: choices with odds should consist of a 2-tuple ([properties], [odds]) where properties and odds are equal lengths")
->>>>>>> 6d3049d1
         current_odds = numpy.array(choices[1], dtype = np.float)
 
     if len(props) != len(current_odds):
@@ -668,10 +657,6 @@
         prob1 = self.change_ORbase(new_atom, self.AtomORbases, self.AtomORdecorators)
         # give bond an ORtype
         bond = env.getBond(atom, new_atom)
-<<<<<<< HEAD
-        #TODO: add warning if bond is None?
-=======
->>>>>>> 6d3049d1
         prob2 = self.change_ORbase(bond, self.BondORbases, self.BondORdecorators)
         return prob2*prob1
 
@@ -698,10 +683,6 @@
         if len(bond.getORtypes() ) > 1:
             return False
 
-<<<<<<< HEAD
-        # TODO: check these conditions
-=======
->>>>>>> 6d3049d1
         return True
 
     def change_atom(self, env, atom):
@@ -735,17 +716,9 @@
         move, move_prob = _PickFromWeightedChoices( (opts, probs))
         if move == 0: # remove Atom
             removed = env.removeAtom(atom, False)
-<<<<<<< HEAD
-            # TODO: do something if removed = False?
             change_prob = 1.
         elif move == 1: # add Atom
             change_prob = self.add_decorated_atom(env, atom)
-            #TODO: option to add empty atom?
-=======
-            change_prob = 1.
-        elif move == 1: # add Atom
-            change_prob = self.add_decorated_atom(env, atom)
->>>>>>> 6d3049d1
         elif move == 2: # Change ANDdecorators
             change_prob = self.change_ANDdecorators(atom, self.AtomANDdecorators)
         elif move == 3: # Change ORbases
@@ -935,10 +908,6 @@
                     return False
 
             # updated proposed parent dictionary
-<<<<<<< HEAD
-            # TODO: update parent dictionary
-=======
->>>>>>> 6d3049d1
             proposed_parents[env.label]['children'].append(new_env.label)
             proposed_parents[new_env.label] = {}
             proposed_parents[new_env.label]['children'] = list()
@@ -1170,11 +1139,6 @@
         start = ['Iteration,Index,Smarts,ParNum,ParentParNum,RefType,Matches,Molecules,FractionMatched,Denominator\n']
         f.writelines(start + self.traj)
         f.close()
-<<<<<<< HEAD
-
-        #TODO: if we want plotted data it should be in a separate function
-=======
->>>>>>> 6d3049d1
 
         #Compute final type stats
         typelist = [ [env.asSMIRKS(), env.label] for env in self.envList]
@@ -1182,10 +1146,6 @@
         [typecounts, molecule_typecounts] = self.compute_type_statistics(typelist)
         fraction_matched = self.write_type_matches(typelist, self.type_matches)
 
-<<<<<<< HEAD
-        # TODO: update to monitor parent/child hierarchy
-=======
->>>>>>> 6d3049d1
         self.log.write("%s type hierarchy: \n" % self.typetag)
         roots = [e.label for e in self.baseTypes]
         self.write_parent_tree(roots, '\t', verbose)
